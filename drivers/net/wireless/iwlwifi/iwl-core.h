/******************************************************************************
 *
 * This file is provided under a dual BSD/GPLv2 license.  When using or
 * redistributing this file, you may do so under either license.
 *
 * GPL LICENSE SUMMARY
 *
 * Copyright(c) 2008 - 2010 Intel Corporation. All rights reserved.
 *
 * This program is free software; you can redistribute it and/or modify
 * it under the terms of version 2 of the GNU General Public License as
 * published by the Free Software Foundation.
 *
 * This program is distributed in the hope that it will be useful, but
 * WITHOUT ANY WARRANTY; without even the implied warranty of
 * MERCHANTABILITY or FITNESS FOR A PARTICULAR PURPOSE.  See the GNU
 * General Public License for more details.
 *
 * You should have received a copy of the GNU General Public License
 * along with this program; if not, write to the Free Software
 * Foundation, Inc., 51 Franklin Street, Fifth Floor, Boston, MA 02110,
 * USA
 *
 * The full GNU General Public License is included in this distribution
 * in the file called LICENSE.GPL.
 *
 * Contact Information:
 *  Intel Linux Wireless <ilw@linux.intel.com>
 * Intel Corporation, 5200 N.E. Elam Young Parkway, Hillsboro, OR 97124-6497
 *
 * BSD LICENSE
 *
 * Copyright(c) 2005 - 2010 Intel Corporation. All rights reserved.
 * All rights reserved.
 *
 * Redistribution and use in source and binary forms, with or without
 * modification, are permitted provided that the following conditions
 * are met:
 *
 *  * Redistributions of source code must retain the above copyright
 *    notice, this list of conditions and the following disclaimer.
 *  * Redistributions in binary form must reproduce the above copyright
 *    notice, this list of conditions and the following disclaimer in
 *    the documentation and/or other materials provided with the
 *    distribution.
 *  * Neither the name Intel Corporation nor the names of its
 *    contributors may be used to endorse or promote products derived
 *    from this software without specific prior written permission.
 *
 * THIS SOFTWARE IS PROVIDED BY THE COPYRIGHT HOLDERS AND CONTRIBUTORS
 * "AS IS" AND ANY EXPRESS OR IMPLIED WARRANTIES, INCLUDING, BUT NOT
 * LIMITED TO, THE IMPLIED WARRANTIES OF MERCHANTABILITY AND FITNESS FOR
 * A PARTICULAR PURPOSE ARE DISCLAIMED. IN NO EVENT SHALL THE COPYRIGHT
 * OWNER OR CONTRIBUTORS BE LIABLE FOR ANY DIRECT, INDIRECT, INCIDENTAL,
 * SPECIAL, EXEMPLARY, OR CONSEQUENTIAL DAMAGES (INCLUDING, BUT NOT
 * LIMITED TO, PROCUREMENT OF SUBSTITUTE GOODS OR SERVICES; LOSS OF USE,
 * DATA, OR PROFITS; OR BUSINESS INTERRUPTION) HOWEVER CAUSED AND ON ANY
 * THEORY OF LIABILITY, WHETHER IN CONTRACT, STRICT LIABILITY, OR TORT
 * (INCLUDING NEGLIGENCE OR OTHERWISE) ARISING IN ANY WAY OUT OF THE USE
 * OF THIS SOFTWARE, EVEN IF ADVISED OF THE POSSIBILITY OF SUCH DAMAGE.
 *****************************************************************************/

#ifndef __iwl_core_h__
#define __iwl_core_h__

/************************
 * forward declarations *
 ************************/
struct iwl_host_cmd;
struct iwl_cmd;


#define IWLWIFI_VERSION "in-tree:"
#define DRV_COPYRIGHT	"Copyright(c) 2003-2010 Intel Corporation"
#define DRV_AUTHOR     "<ilw@linux.intel.com>"

#define IWL_PCI_DEVICE(dev, subdev, cfg) \
	.vendor = PCI_VENDOR_ID_INTEL,  .device = (dev), \
	.subvendor = PCI_ANY_ID, .subdevice = (subdev), \
	.driver_data = (kernel_ulong_t)&(cfg)

#define TIME_UNIT		1024

#define IWL_SKU_G       0x1
#define IWL_SKU_A       0x2
#define IWL_SKU_N       0x8

#define IWL_CMD(x) case x: return #x

struct iwl_hcmd_ops {
	int (*rxon_assoc)(struct iwl_priv *priv, struct iwl_rxon_context *ctx);
	int (*commit_rxon)(struct iwl_priv *priv, struct iwl_rxon_context *ctx);
	void (*set_rxon_chain)(struct iwl_priv *priv,
			       struct iwl_rxon_context *ctx);
	int (*set_tx_ant)(struct iwl_priv *priv, u8 valid_tx_ant);
	void (*send_bt_config)(struct iwl_priv *priv);
	int (*set_pan_params)(struct iwl_priv *priv);
};

struct iwl_hcmd_utils_ops {
	u16 (*get_hcmd_size)(u8 cmd_id, u16 len);
	u16 (*build_addsta_hcmd)(const struct iwl_addsta_cmd *cmd, u8 *data);
	void (*gain_computation)(struct iwl_priv *priv,
			u32 *average_noise,
			u16 min_average_noise_antennat_i,
			u32 min_average_noise,
			u8 default_chain);
	void (*chain_noise_reset)(struct iwl_priv *priv);
	void (*tx_cmd_protection)(struct iwl_priv *priv,
				  struct ieee80211_tx_info *info,
				  __le16 fc, __le32 *tx_flags);
	int  (*calc_rssi)(struct iwl_priv *priv,
			  struct iwl_rx_phy_res *rx_resp);
	int (*request_scan)(struct iwl_priv *priv, struct ieee80211_vif *vif);
	void (*post_scan)(struct iwl_priv *priv);
};

struct iwl_apm_ops {
	int (*init)(struct iwl_priv *priv);
	void (*config)(struct iwl_priv *priv);
};

struct iwl_isr_ops {
	irqreturn_t (*isr) (int irq, void *data);
	void (*free)(struct iwl_priv *priv);
	int (*alloc)(struct iwl_priv *priv);
	int (*reset)(struct iwl_priv *priv);
	void (*disable)(struct iwl_priv *priv);
};

struct iwl_debugfs_ops {
	ssize_t (*rx_stats_read)(struct file *file, char __user *user_buf,
				 size_t count, loff_t *ppos);
	ssize_t (*tx_stats_read)(struct file *file, char __user *user_buf,
				 size_t count, loff_t *ppos);
	ssize_t (*general_stats_read)(struct file *file, char __user *user_buf,
				      size_t count, loff_t *ppos);
	ssize_t (*bt_stats_read)(struct file *file, char __user *user_buf,
				 size_t count, loff_t *ppos);
	ssize_t (*reply_tx_error)(struct file *file, char __user *user_buf,
				 size_t count, loff_t *ppos);
};

struct iwl_temp_ops {
	void (*temperature)(struct iwl_priv *priv);
};

struct iwl_tt_ops {
	bool (*lower_power_detection)(struct iwl_priv *priv);
	u8 (*tt_power_mode)(struct iwl_priv *priv);
	bool (*ct_kill_check)(struct iwl_priv *priv);
};

struct iwl_lib_ops {
	/* set hw dependent parameters */
	int (*set_hw_params)(struct iwl_priv *priv);
	/* Handling TX */
	void (*txq_update_byte_cnt_tbl)(struct iwl_priv *priv,
					struct iwl_tx_queue *txq,
					u16 byte_cnt);
	void (*txq_inval_byte_cnt_tbl)(struct iwl_priv *priv,
				       struct iwl_tx_queue *txq);
	void (*txq_set_sched)(struct iwl_priv *priv, u32 mask);
	int (*txq_attach_buf_to_tfd)(struct iwl_priv *priv,
				     struct iwl_tx_queue *txq,
				     dma_addr_t addr,
				     u16 len, u8 reset, u8 pad);
	void (*txq_free_tfd)(struct iwl_priv *priv,
			     struct iwl_tx_queue *txq);
	int (*txq_init)(struct iwl_priv *priv,
			struct iwl_tx_queue *txq);
	/* aggregations */
	int (*txq_agg_enable)(struct iwl_priv *priv, int txq_id, int tx_fifo,
			      int sta_id, int tid, u16 ssn_idx);
	int (*txq_agg_disable)(struct iwl_priv *priv, u16 txq_id, u16 ssn_idx,
			       u8 tx_fifo);
	/* setup Rx handler */
	void (*rx_handler_setup)(struct iwl_priv *priv);
	/* setup deferred work */
	void (*setup_deferred_work)(struct iwl_priv *priv);
	/* cancel deferred work */
	void (*cancel_deferred_work)(struct iwl_priv *priv);
	/* alive notification after init uCode load */
	void (*init_alive_start)(struct iwl_priv *priv);
	/* alive notification */
	int (*alive_notify)(struct iwl_priv *priv);
	/* check validity of rtc data address */
	int (*is_valid_rtc_data_addr)(u32 addr);
	/* 1st ucode load */
	int (*load_ucode)(struct iwl_priv *priv);
	int (*dump_nic_event_log)(struct iwl_priv *priv,
				  bool full_log, char **buf, bool display);
	void (*dump_nic_error_log)(struct iwl_priv *priv);
	void (*dump_csr)(struct iwl_priv *priv);
	int (*dump_fh)(struct iwl_priv *priv, char **buf, bool display);
	int (*set_channel_switch)(struct iwl_priv *priv,
				  struct ieee80211_channel_switch *ch_switch);
	/* power management */
	struct iwl_apm_ops apm_ops;

	/* power */
	int (*send_tx_power) (struct iwl_priv *priv);
	void (*update_chain_flags)(struct iwl_priv *priv);

	/* isr */
	struct iwl_isr_ops isr_ops;

	/* eeprom operations (as defined in iwl-eeprom.h) */
	struct iwl_eeprom_ops eeprom_ops;

	/* temperature */
	struct iwl_temp_ops temp_ops;
	/* check for plcp health */
	bool (*check_plcp_health)(struct iwl_priv *priv,
					struct iwl_rx_packet *pkt);
	/* check for ack health */
	bool (*check_ack_health)(struct iwl_priv *priv,
					struct iwl_rx_packet *pkt);
	int (*txfifo_flush)(struct iwl_priv *priv, u16 flush_control);
	void (*dev_txfifo_flush)(struct iwl_priv *priv, u16 flush_control);

	struct iwl_debugfs_ops debugfs_ops;

	/* thermal throttling */
	struct iwl_tt_ops tt_ops;
};

struct iwl_led_ops {
	int (*cmd)(struct iwl_priv *priv, struct iwl_led_cmd *led_cmd);
	int (*on)(struct iwl_priv *priv);
	int (*off)(struct iwl_priv *priv);
};

/* NIC specific ops */
struct iwl_nic_ops {
	void (*additional_nic_config)(struct iwl_priv *priv);
};

struct iwl_legacy_ops {
	void (*post_associate)(struct iwl_priv *priv);
	void (*config_ap)(struct iwl_priv *priv);
	/* station management */
	int (*update_bcast_stations)(struct iwl_priv *priv);
	int (*manage_ibss_station)(struct iwl_priv *priv,
				   struct ieee80211_vif *vif, bool add);
};

struct iwl_ops {
	const struct iwl_lib_ops *lib;
	const struct iwl_hcmd_ops *hcmd;
	const struct iwl_hcmd_utils_ops *utils;
	const struct iwl_led_ops *led;
	const struct iwl_nic_ops *nic;
	const struct iwl_legacy_ops *legacy;
	const struct ieee80211_ops *ieee80211_ops;
};

struct iwl_mod_params {
	int sw_crypto;		/* def: 0 = using hardware encryption */
	int disable_hw_scan;	/* def: 0 = use h/w scan */
	int num_of_queues;	/* def: HW dependent */
	int disable_11n;	/* def: 0 = 11n capabilities enabled */
	int amsdu_size_8K;	/* def: 1 = enable 8K amsdu size */
	int antenna;  		/* def: 0 = both antennas (use diversity) */
	int restart_fw;		/* def: 1 = restart firmware */
};

/*
 * @max_ll_items: max number of OTP blocks
 * @shadow_ram_support: shadow support for OTP memory
 * @led_compensation: compensate on the led on/off time per HW according
 *	to the deviation to achieve the desired led frequency.
 *	The detail algorithm is described in iwl-led.c
 * @chain_noise_num_beacons: number of beacons used to compute chain noise
 * @adv_thermal_throttle: support advance thermal throttle
 * @support_ct_kill_exit: support ct kill exit condition
 * @support_wimax_coexist: support wimax/wifi co-exist
 * @plcp_delta_threshold: plcp error rate threshold used to trigger
 *	radio tuning when there is a high receiving plcp error rate
 * @chain_noise_scale: default chain noise scale used for gain computation
 * @wd_timeout: TX queues watchdog timeout
 * @temperature_kelvin: temperature report by uCode in kelvin
 * @max_event_log_size: size of event log buffer size for ucode event logging
 * @tx_power_by_driver: tx power calibration performed by driver
 *	instead of uCode
 * @ucode_tracing: support ucode continuous tracing
 * @sensitivity_calib_by_driver: driver has the capability to perform
 *	sensitivity calibration operation
 * @chain_noise_calib_by_driver: driver has the capability to perform
 *	chain noise calibration operation
 * @shadow_reg_enable: HW shadhow register bit
 * @no_agg_framecnt_info: uCode do not provide aggregation frame count
 *	information
 */
struct iwl_base_params {
	int eeprom_size;
	int num_of_queues;	/* def: HW dependent */
	int num_of_ampdu_queues;/* def: HW dependent */
	/* for iwl_apm_init() */
	u32 pll_cfg_val;
	bool set_l0s;
	bool use_bsm;

	bool use_isr_legacy;
	const u16 max_ll_items;
	const bool shadow_ram_support;
	u16 led_compensation;
	const bool broken_powersave;
	int chain_noise_num_beacons;
	const bool supports_idle;
	bool adv_thermal_throttle;
	bool support_ct_kill_exit;
	const bool support_wimax_coexist;
	u8 plcp_delta_threshold;
	s32 chain_noise_scale;
	unsigned int wd_timeout;
	bool temperature_kelvin;
	u32 max_event_log_size;
	const bool tx_power_by_driver;
	const bool ucode_tracing;
	const bool sensitivity_calib_by_driver;
	const bool chain_noise_calib_by_driver;
	const bool shadow_reg_enable;
	const bool no_agg_framecnt_info;
};
/*
 * @advanced_bt_coexist: support advanced bt coexist
 * @bt_init_traffic_load: specify initial bt traffic load
 * @bt_prio_boost: default bt priority boost value
 * @bt_statistics: use BT version of statistics notification
 * @agg_time_limit: maximum number of uSec in aggregation
 * @ampdu_factor: Maximum A-MPDU length factor
 * @ampdu_density: Minimum A-MPDU spacing
 * @bt_sco_disable: uCode should not response to BT in SCO/ESCO mode
*/
struct iwl_bt_params {
	bool advanced_bt_coexist;
	u8 bt_init_traffic_load;
	u8 bt_prio_boost;
	const bool bt_statistics;
	u16 agg_time_limit;
	u8 ampdu_factor;
	u8 ampdu_density;
	bool bt_sco_disable;
};
/*
 * @use_rts_for_aggregation: use rts/cts protection for HT traffic
*/
struct iwl_ht_params {
	const bool ht_greenfield_support; /* if used set to true */
	bool use_rts_for_aggregation;
};

/**
 * struct iwl_cfg
 * @fw_name_pre: Firmware filename prefix. The api version and extension
 *	(.ucode) will be added to filename before loading from disk. The
 *	filename is constructed as fw_name_pre<api>.ucode.
 * @ucode_api_max: Highest version of uCode API supported by driver.
 * @ucode_api_min: Lowest version of uCode API supported by driver.
 * @pa_type: used by 6000 series only to identify the type of Power Amplifier
 * @need_dc_calib: need to perform init dc calibration
 * @need_temp_offset_calib: need to perform temperature offset calibration
 * @scan_antennas: available antenna for scan operation
 * @led_mode: 0=blinking, 1=On(RF On)/Off(RF Off)
 * @adv_pm: advance power management
 *
 * We enable the driver to be backward compatible wrt API version. The
 * driver specifies which APIs it supports (with @ucode_api_max being the
 * highest and @ucode_api_min the lowest). Firmware will only be loaded if
 * it has a supported API version. The firmware's API version will be
 * stored in @iwl_priv, enabling the driver to make runtime changes based
 * on firmware version used.
 *
 * For example,
 * if (IWL_UCODE_API(priv->ucode_ver) >= 2) {
 *	Driver interacts with Firmware API version >= 2.
 * } else {
 *	Driver interacts with Firmware API version 1.
 * }
 *
 * The ideal usage of this infrastructure is to treat a new ucode API
 * release as a new hardware revision. That is, through utilizing the
 * iwl_hcmd_utils_ops etc. we accommodate different command structures
 * and flows between hardware versions (4965/5000) as well as their API
 * versions.
 *
 */
struct iwl_cfg {
	/* params specific to an individual device within a device family */
	const char *name;
	const char *fw_name_pre;
	const unsigned int ucode_api_max;
	const unsigned int ucode_api_min;
	u8   valid_tx_ant;
	u8   valid_rx_ant;
	unsigned int sku;
	u16  eeprom_ver;
	u16  eeprom_calib_ver;
	const struct iwl_ops *ops;
	/* module based parameters which can be set from modprobe cmd */
	const struct iwl_mod_params *mod_params;
	/* params not likely to change within a device family */
	struct iwl_base_params *base_params;
	/* params likely to change within a device family */
	struct iwl_ht_params *ht_params;
	struct iwl_bt_params *bt_params;
	enum iwl_pa_type pa_type;	  /* if used set to IWL_PA_SYSTEM */
	const bool need_dc_calib;	  /* if used set to true */
	const bool need_temp_offset_calib; /* if used set to true */
	u8 scan_rx_antennas[IEEE80211_NUM_BANDS];
	u8 scan_tx_antennas[IEEE80211_NUM_BANDS];
<<<<<<< HEAD
	enum iwl_led_mode led_mode;
	const bool adv_pm;
=======
	const bool use_new_eeprom_reading; /* temporary, remove later */
>>>>>>> 4b8fe663
};

/***************************
 *   L i b                 *
 ***************************/

struct ieee80211_hw *iwl_alloc_all(struct iwl_cfg *cfg);
int iwl_mac_conf_tx(struct ieee80211_hw *hw, u16 queue,
		    const struct ieee80211_tx_queue_params *params);
int iwl_mac_tx_last_beacon(struct ieee80211_hw *hw);
void iwl_set_rxon_hwcrypto(struct iwl_priv *priv, struct iwl_rxon_context *ctx,
			   int hw_decrypt);
int iwl_check_rxon_cmd(struct iwl_priv *priv, struct iwl_rxon_context *ctx);
int iwl_full_rxon_required(struct iwl_priv *priv, struct iwl_rxon_context *ctx);
int iwl_set_rxon_channel(struct iwl_priv *priv, struct ieee80211_channel *ch,
			 struct iwl_rxon_context *ctx);
void iwl_set_flags_for_band(struct iwl_priv *priv,
			    struct iwl_rxon_context *ctx,
			    enum ieee80211_band band,
			    struct ieee80211_vif *vif);
u8 iwl_get_single_channel_number(struct iwl_priv *priv,
				  enum ieee80211_band band);
void iwl_set_rxon_ht(struct iwl_priv *priv, struct iwl_ht_config *ht_conf);
bool iwl_is_ht40_tx_allowed(struct iwl_priv *priv,
			    struct iwl_rxon_context *ctx,
			    struct ieee80211_sta_ht_cap *ht_cap);
void iwl_connection_init_rx_config(struct iwl_priv *priv,
				   struct iwl_rxon_context *ctx);
void iwl_set_rate(struct iwl_priv *priv);
int iwl_set_decrypted_flag(struct iwl_priv *priv,
			   struct ieee80211_hdr *hdr,
			   u32 decrypt_res,
			   struct ieee80211_rx_status *stats);
void iwl_irq_handle_error(struct iwl_priv *priv);
int iwl_mac_add_interface(struct ieee80211_hw *hw,
			  struct ieee80211_vif *vif);
void iwl_mac_remove_interface(struct ieee80211_hw *hw,
			      struct ieee80211_vif *vif);
int iwl_mac_change_interface(struct ieee80211_hw *hw,
			     struct ieee80211_vif *vif,
			     enum nl80211_iftype newtype, bool newp2p);
int iwl_alloc_txq_mem(struct iwl_priv *priv);
void iwl_free_txq_mem(struct iwl_priv *priv);

#ifdef CONFIG_IWLWIFI_DEBUGFS
int iwl_alloc_traffic_mem(struct iwl_priv *priv);
void iwl_free_traffic_mem(struct iwl_priv *priv);
void iwl_reset_traffic_log(struct iwl_priv *priv);
void iwl_dbg_log_tx_data_frame(struct iwl_priv *priv,
				u16 length, struct ieee80211_hdr *header);
void iwl_dbg_log_rx_data_frame(struct iwl_priv *priv,
				u16 length, struct ieee80211_hdr *header);
const char *get_mgmt_string(int cmd);
const char *get_ctrl_string(int cmd);
void iwl_clear_traffic_stats(struct iwl_priv *priv);
void iwl_update_stats(struct iwl_priv *priv, bool is_tx, __le16 fc,
		      u16 len);
#else
static inline int iwl_alloc_traffic_mem(struct iwl_priv *priv)
{
	return 0;
}
static inline void iwl_free_traffic_mem(struct iwl_priv *priv)
{
}
static inline void iwl_reset_traffic_log(struct iwl_priv *priv)
{
}
static inline void iwl_dbg_log_tx_data_frame(struct iwl_priv *priv,
		      u16 length, struct ieee80211_hdr *header)
{
}
static inline void iwl_dbg_log_rx_data_frame(struct iwl_priv *priv,
		      u16 length, struct ieee80211_hdr *header)
{
}
static inline void iwl_update_stats(struct iwl_priv *priv, bool is_tx,
				    __le16 fc, u16 len)
{
	struct traffic_stats	*stats;

	if (is_tx)
		stats = &priv->tx_stats;
	else
		stats = &priv->rx_stats;

	if (ieee80211_is_data(fc)) {
		/* data */
		stats->data_bytes += len;
	}
	iwl_leds_background(priv);
}
#endif
/*****************************************************
 * RX handlers.
 * **************************************************/
void iwl_rx_pm_sleep_notif(struct iwl_priv *priv,
			   struct iwl_rx_mem_buffer *rxb);
void iwl_rx_pm_debug_statistics_notif(struct iwl_priv *priv,
				      struct iwl_rx_mem_buffer *rxb);
void iwl_rx_reply_error(struct iwl_priv *priv,
			struct iwl_rx_mem_buffer *rxb);

/*****************************************************
* RX
******************************************************/
void iwl_cmd_queue_free(struct iwl_priv *priv);
int iwl_rx_queue_alloc(struct iwl_priv *priv);
void iwl_rx_queue_update_write_ptr(struct iwl_priv *priv,
				  struct iwl_rx_queue *q);
int iwl_rx_queue_space(const struct iwl_rx_queue *q);
void iwl_tx_cmd_complete(struct iwl_priv *priv, struct iwl_rx_mem_buffer *rxb);
/* Handlers */
void iwl_rx_spectrum_measure_notif(struct iwl_priv *priv,
					  struct iwl_rx_mem_buffer *rxb);
void iwl_recover_from_statistics(struct iwl_priv *priv,
				struct iwl_rx_packet *pkt);
void iwl_chswitch_done(struct iwl_priv *priv, bool is_success);
void iwl_rx_csa(struct iwl_priv *priv, struct iwl_rx_mem_buffer *rxb);

/* TX helpers */

/*****************************************************
* TX
******************************************************/
void iwl_txq_update_write_ptr(struct iwl_priv *priv, struct iwl_tx_queue *txq);
int iwl_tx_queue_init(struct iwl_priv *priv, struct iwl_tx_queue *txq,
		      int slots_num, u32 txq_id);
void iwl_tx_queue_reset(struct iwl_priv *priv, struct iwl_tx_queue *txq,
			int slots_num, u32 txq_id);
void iwl_tx_queue_free(struct iwl_priv *priv, int txq_id);
void iwl_setup_watchdog(struct iwl_priv *priv);
/*****************************************************
 * TX power
 ****************************************************/
int iwl_set_tx_power(struct iwl_priv *priv, s8 tx_power, bool force);

/*******************************************************************************
 * Rate
 ******************************************************************************/

u8 iwl_rate_get_lowest_plcp(struct iwl_priv *priv,
			    struct iwl_rxon_context *ctx);

/*******************************************************************************
 * Scanning
 ******************************************************************************/
void iwl_init_scan_params(struct iwl_priv *priv);
int iwl_scan_cancel(struct iwl_priv *priv);
int iwl_scan_cancel_timeout(struct iwl_priv *priv, unsigned long ms);
void iwl_force_scan_end(struct iwl_priv *priv);
int iwl_mac_hw_scan(struct ieee80211_hw *hw,
		    struct ieee80211_vif *vif,
		    struct cfg80211_scan_request *req);
void iwl_internal_short_hw_scan(struct iwl_priv *priv);
int iwl_force_reset(struct iwl_priv *priv, int mode, bool external);
u16 iwl_fill_probe_req(struct iwl_priv *priv, struct ieee80211_mgmt *frame,
		       const u8 *ta, const u8 *ie, int ie_len, int left);
void iwl_setup_rx_scan_handlers(struct iwl_priv *priv);
u16 iwl_get_active_dwell_time(struct iwl_priv *priv,
			      enum ieee80211_band band,
			      u8 n_probes);
u16 iwl_get_passive_dwell_time(struct iwl_priv *priv,
			       enum ieee80211_band band,
			       struct ieee80211_vif *vif);
void iwl_setup_scan_deferred_work(struct iwl_priv *priv);
void iwl_cancel_scan_deferred_work(struct iwl_priv *priv);

/* For faster active scanning, scan will move to the next channel if fewer than
 * PLCP_QUIET_THRESH packets are heard on this channel within
 * ACTIVE_QUIET_TIME after sending probe request.  This shortens the dwell
 * time if it's a quiet channel (nothing responded to our probe, and there's
 * no other traffic).
 * Disable "quiet" feature by setting PLCP_QUIET_THRESH to 0. */
#define IWL_ACTIVE_QUIET_TIME       cpu_to_le16(10)  /* msec */
#define IWL_PLCP_QUIET_THRESH       cpu_to_le16(1)  /* packets */

#define IWL_SCAN_CHECK_WATCHDOG		(HZ * 7)

/*****************************************************
 *   S e n d i n g     H o s t     C o m m a n d s   *
 *****************************************************/

const char *get_cmd_string(u8 cmd);
int __must_check iwl_send_cmd_sync(struct iwl_priv *priv,
				   struct iwl_host_cmd *cmd);
int iwl_send_cmd(struct iwl_priv *priv, struct iwl_host_cmd *cmd);
int __must_check iwl_send_cmd_pdu(struct iwl_priv *priv, u8 id,
				  u16 len, const void *data);
int iwl_send_cmd_pdu_async(struct iwl_priv *priv, u8 id, u16 len,
			   const void *data,
			   void (*callback)(struct iwl_priv *priv,
					    struct iwl_device_cmd *cmd,
					    struct iwl_rx_packet *pkt));

int iwl_enqueue_hcmd(struct iwl_priv *priv, struct iwl_host_cmd *cmd);


/*****************************************************
 * PCI						     *
 *****************************************************/

static inline u16 iwl_pcie_link_ctl(struct iwl_priv *priv)
{
	int pos;
	u16 pci_lnk_ctl;
	pos = pci_find_capability(priv->pci_dev, PCI_CAP_ID_EXP);
	pci_read_config_word(priv->pci_dev, pos + PCI_EXP_LNKCTL, &pci_lnk_ctl);
	return pci_lnk_ctl;
}

void iwl_bg_watchdog(unsigned long data);
u32 iwl_usecs_to_beacons(struct iwl_priv *priv, u32 usec, u32 beacon_interval);
__le32 iwl_add_beacon_time(struct iwl_priv *priv, u32 base,
			   u32 addon, u32 beacon_interval);

#ifdef CONFIG_PM
int iwl_pci_suspend(struct device *device);
int iwl_pci_resume(struct device *device);
extern const struct dev_pm_ops iwl_pm_ops;

#define IWL_PM_OPS	(&iwl_pm_ops)

#else /* !CONFIG_PM */

#define IWL_PM_OPS	NULL

#endif /* !CONFIG_PM */

/*****************************************************
*  Error Handling Debugging
******************************************************/
void iwl_dump_nic_error_log(struct iwl_priv *priv);
int iwl_dump_nic_event_log(struct iwl_priv *priv,
			   bool full_log, char **buf, bool display);
#ifdef CONFIG_IWLWIFI_DEBUG
void iwl_print_rx_config_cmd(struct iwl_priv *priv,
			     struct iwl_rxon_context *ctx);
#else
static inline void iwl_print_rx_config_cmd(struct iwl_priv *priv,
					   struct iwl_rxon_context *ctx)
{
}
#endif

void iwl_clear_isr_stats(struct iwl_priv *priv);

/*****************************************************
*  GEOS
******************************************************/
int iwlcore_init_geos(struct iwl_priv *priv);
void iwlcore_free_geos(struct iwl_priv *priv);

/*************** DRIVER STATUS FUNCTIONS   *****/

#define STATUS_HCMD_ACTIVE	0	/* host command in progress */
/* 1 is unused (used to be STATUS_HCMD_SYNC_ACTIVE) */
#define STATUS_INT_ENABLED	2
#define STATUS_RF_KILL_HW	3
#define STATUS_CT_KILL		4
#define STATUS_INIT		5
#define STATUS_ALIVE		6
#define STATUS_READY		7
#define STATUS_TEMPERATURE	8
#define STATUS_GEO_CONFIGURED	9
#define STATUS_EXIT_PENDING	10
#define STATUS_STATISTICS	12
#define STATUS_SCANNING		13
#define STATUS_SCAN_ABORTING	14
#define STATUS_SCAN_HW		15
#define STATUS_POWER_PMI	16
#define STATUS_FW_ERROR		17


static inline int iwl_is_ready(struct iwl_priv *priv)
{
	/* The adapter is 'ready' if READY and GEO_CONFIGURED bits are
	 * set but EXIT_PENDING is not */
	return test_bit(STATUS_READY, &priv->status) &&
	       test_bit(STATUS_GEO_CONFIGURED, &priv->status) &&
	       !test_bit(STATUS_EXIT_PENDING, &priv->status);
}

static inline int iwl_is_alive(struct iwl_priv *priv)
{
	return test_bit(STATUS_ALIVE, &priv->status);
}

static inline int iwl_is_init(struct iwl_priv *priv)
{
	return test_bit(STATUS_INIT, &priv->status);
}

static inline int iwl_is_rfkill_hw(struct iwl_priv *priv)
{
	return test_bit(STATUS_RF_KILL_HW, &priv->status);
}

static inline int iwl_is_rfkill(struct iwl_priv *priv)
{
	return iwl_is_rfkill_hw(priv);
}

static inline int iwl_is_ctkill(struct iwl_priv *priv)
{
	return test_bit(STATUS_CT_KILL, &priv->status);
}

static inline int iwl_is_ready_rf(struct iwl_priv *priv)
{

	if (iwl_is_rfkill(priv))
		return 0;

	return iwl_is_ready(priv);
}

extern void iwl_send_bt_config(struct iwl_priv *priv);
extern int iwl_send_statistics_request(struct iwl_priv *priv,
				       u8 flags, bool clear);
void iwl_apm_stop(struct iwl_priv *priv);
int iwl_apm_init(struct iwl_priv *priv);

int iwl_send_rxon_timing(struct iwl_priv *priv, struct iwl_rxon_context *ctx);
static inline int iwl_send_rxon_assoc(struct iwl_priv *priv,
				      struct iwl_rxon_context *ctx)
{
	return priv->cfg->ops->hcmd->rxon_assoc(priv, ctx);
}
static inline int iwlcore_commit_rxon(struct iwl_priv *priv,
				      struct iwl_rxon_context *ctx)
{
	return priv->cfg->ops->hcmd->commit_rxon(priv, ctx);
}
static inline const struct ieee80211_supported_band *iwl_get_hw_mode(
			struct iwl_priv *priv, enum ieee80211_band band)
{
	return priv->hw->wiphy->bands[band];
}

extern bool bt_coex_active;
extern bool bt_siso_mode;

#endif /* __iwl_core_h__ */<|MERGE_RESOLUTION|>--- conflicted
+++ resolved
@@ -410,12 +410,9 @@
 	const bool need_temp_offset_calib; /* if used set to true */
 	u8 scan_rx_antennas[IEEE80211_NUM_BANDS];
 	u8 scan_tx_antennas[IEEE80211_NUM_BANDS];
-<<<<<<< HEAD
 	enum iwl_led_mode led_mode;
 	const bool adv_pm;
-=======
 	const bool use_new_eeprom_reading; /* temporary, remove later */
->>>>>>> 4b8fe663
 };
 
 /***************************
