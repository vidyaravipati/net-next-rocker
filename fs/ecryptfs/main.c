/**
 * eCryptfs: Linux filesystem encryption layer
 *
 * Copyright (C) 1997-2003 Erez Zadok
 * Copyright (C) 2001-2003 Stony Brook University
 * Copyright (C) 2004-2007 International Business Machines Corp.
 *   Author(s): Michael A. Halcrow <mahalcro@us.ibm.com>
 *              Michael C. Thompson <mcthomps@us.ibm.com>
 *              Tyler Hicks <tyhicks@ou.edu>
 *
 * This program is free software; you can redistribute it and/or
 * modify it under the terms of the GNU General Public License as
 * published by the Free Software Foundation; either version 2 of the
 * License, or (at your option) any later version.
 *
 * This program is distributed in the hope that it will be useful, but
 * WITHOUT ANY WARRANTY; without even the implied warranty of
 * MERCHANTABILITY or FITNESS FOR A PARTICULAR PURPOSE.  See the GNU
 * General Public License for more details.
 *
 * You should have received a copy of the GNU General Public License
 * along with this program; if not, write to the Free Software
 * Foundation, Inc., 59 Temple Place - Suite 330, Boston, MA
 * 02111-1307, USA.
 */

#include <linux/dcache.h>
#include <linux/file.h>
#include <linux/module.h>
#include <linux/namei.h>
#include <linux/skbuff.h>
#include <linux/crypto.h>
#include <linux/mount.h>
#include <linux/pagemap.h>
#include <linux/key.h>
#include <linux/parser.h>
#include <linux/fs_stack.h>
#include <linux/slab.h>
#include <linux/magic.h>
#include "ecryptfs_kernel.h"

/**
 * Module parameter that defines the ecryptfs_verbosity level.
 */
int ecryptfs_verbosity = 0;

module_param(ecryptfs_verbosity, int, 0);
MODULE_PARM_DESC(ecryptfs_verbosity,
		 "Initial verbosity level (0 or 1; defaults to "
		 "0, which is Quiet)");

/**
 * Module parameter that defines the number of message buffer elements
 */
unsigned int ecryptfs_message_buf_len = ECRYPTFS_DEFAULT_MSG_CTX_ELEMS;

module_param(ecryptfs_message_buf_len, uint, 0);
MODULE_PARM_DESC(ecryptfs_message_buf_len,
		 "Number of message buffer elements");

/**
 * Module parameter that defines the maximum guaranteed amount of time to wait
 * for a response from ecryptfsd.  The actual sleep time will be, more than
 * likely, a small amount greater than this specified value, but only less if
 * the message successfully arrives.
 */
signed long ecryptfs_message_wait_timeout = ECRYPTFS_MAX_MSG_CTX_TTL / HZ;

module_param(ecryptfs_message_wait_timeout, long, 0);
MODULE_PARM_DESC(ecryptfs_message_wait_timeout,
		 "Maximum number of seconds that an operation will "
		 "sleep while waiting for a message response from "
		 "userspace");

/**
 * Module parameter that is an estimate of the maximum number of users
 * that will be concurrently using eCryptfs. Set this to the right
 * value to balance performance and memory use.
 */
unsigned int ecryptfs_number_of_users = ECRYPTFS_DEFAULT_NUM_USERS;

module_param(ecryptfs_number_of_users, uint, 0);
MODULE_PARM_DESC(ecryptfs_number_of_users, "An estimate of the number of "
		 "concurrent users of eCryptfs");

void __ecryptfs_printk(const char *fmt, ...)
{
	va_list args;
	va_start(args, fmt);
	if (fmt[1] == '7') { /* KERN_DEBUG */
		if (ecryptfs_verbosity >= 1)
			vprintk(fmt, args);
	} else
		vprintk(fmt, args);
	va_end(args);
}

/**
 * ecryptfs_init_lower_file
 * @ecryptfs_dentry: Fully initialized eCryptfs dentry object, with
 *                   the lower dentry and the lower mount set
 *
 * eCryptfs only ever keeps a single open file for every lower
 * inode. All I/O operations to the lower inode occur through that
 * file. When the first eCryptfs dentry that interposes with the first
 * lower dentry for that inode is created, this function creates the
 * lower file struct and associates it with the eCryptfs
 * inode. When all eCryptfs files associated with the inode are released, the
 * file is closed.
 *
 * The lower file will be opened with read/write permissions, if
 * possible. Otherwise, it is opened read-only.
 *
 * This function does nothing if a lower file is already
 * associated with the eCryptfs inode.
 *
 * Returns zero on success; non-zero otherwise
 */
static int ecryptfs_init_lower_file(struct dentry *dentry,
				    struct file **lower_file)
{
	const struct cred *cred = current_cred();
	struct dentry *lower_dentry = ecryptfs_dentry_to_lower(dentry);
	struct vfsmount *lower_mnt = ecryptfs_dentry_to_lower_mnt(dentry);
	int rc;
<<<<<<< HEAD

	rc = ecryptfs_privileged_open(lower_file, lower_dentry, lower_mnt,
				      cred);
	if (rc) {
		printk(KERN_ERR "Error opening lower file "
		       "for lower_dentry [0x%p] and lower_mnt [0x%p]; "
		       "rc = [%d]\n", lower_dentry, lower_mnt, rc);
		(*lower_file) = NULL;
	}
	return rc;
}

int ecryptfs_get_lower_file(struct dentry *dentry)
{
	struct ecryptfs_inode_info *inode_info =
		ecryptfs_inode_to_private(dentry->d_inode);
	int count, rc = 0;

	mutex_lock(&inode_info->lower_file_mutex);
	count = atomic_inc_return(&inode_info->lower_file_count);
	if (WARN_ON_ONCE(count < 1))
		rc = -EINVAL;
	else if (count == 1) {
		rc = ecryptfs_init_lower_file(dentry,
					      &inode_info->lower_file);
		if (rc)
			atomic_set(&inode_info->lower_file_count, 0);
=======

	rc = ecryptfs_privileged_open(lower_file, lower_dentry, lower_mnt,
				      cred);
	if (rc) {
		printk(KERN_ERR "Error opening lower file "
		       "for lower_dentry [0x%p] and lower_mnt [0x%p]; "
		       "rc = [%d]\n", lower_dentry, lower_mnt, rc);
		(*lower_file) = NULL;
>>>>>>> 56299378
	}
	mutex_unlock(&inode_info->lower_file_mutex);
	return rc;
}

<<<<<<< HEAD
void ecryptfs_put_lower_file(struct inode *inode)
{
	struct ecryptfs_inode_info *inode_info;

	inode_info = ecryptfs_inode_to_private(inode);
	if (atomic_dec_and_mutex_lock(&inode_info->lower_file_count,
				      &inode_info->lower_file_mutex)) {
		fput(inode_info->lower_file);
		inode_info->lower_file = NULL;
		mutex_unlock(&inode_info->lower_file_mutex);
	}
}

static struct inode *ecryptfs_get_inode(struct inode *lower_inode,
		       struct super_block *sb)
=======
int ecryptfs_get_lower_file(struct dentry *dentry, struct inode *inode)
>>>>>>> 56299378
{
	struct ecryptfs_inode_info *inode_info;
	int count, rc = 0;

	inode_info = ecryptfs_inode_to_private(inode);
	mutex_lock(&inode_info->lower_file_mutex);
	count = atomic_inc_return(&inode_info->lower_file_count);
	if (WARN_ON_ONCE(count < 1))
		rc = -EINVAL;
	else if (count == 1) {
		rc = ecryptfs_init_lower_file(dentry,
					      &inode_info->lower_file);
		if (rc)
			atomic_set(&inode_info->lower_file_count, 0);
	}
	mutex_unlock(&inode_info->lower_file_mutex);
	return rc;
}

void ecryptfs_put_lower_file(struct inode *inode)
{
	struct ecryptfs_inode_info *inode_info;

	inode_info = ecryptfs_inode_to_private(inode);
	if (atomic_dec_and_mutex_lock(&inode_info->lower_file_count,
				      &inode_info->lower_file_mutex)) {
		fput(inode_info->lower_file);
		inode_info->lower_file = NULL;
		mutex_unlock(&inode_info->lower_file_mutex);
	}
}

enum { ecryptfs_opt_sig, ecryptfs_opt_ecryptfs_sig,
       ecryptfs_opt_cipher, ecryptfs_opt_ecryptfs_cipher,
       ecryptfs_opt_ecryptfs_key_bytes,
       ecryptfs_opt_passthrough, ecryptfs_opt_xattr_metadata,
       ecryptfs_opt_encrypted_view, ecryptfs_opt_fnek_sig,
       ecryptfs_opt_fn_cipher, ecryptfs_opt_fn_cipher_key_bytes,
       ecryptfs_opt_unlink_sigs, ecryptfs_opt_mount_auth_tok_only,
       ecryptfs_opt_err };

static const match_table_t tokens = {
	{ecryptfs_opt_sig, "sig=%s"},
	{ecryptfs_opt_ecryptfs_sig, "ecryptfs_sig=%s"},
	{ecryptfs_opt_cipher, "cipher=%s"},
	{ecryptfs_opt_ecryptfs_cipher, "ecryptfs_cipher=%s"},
	{ecryptfs_opt_ecryptfs_key_bytes, "ecryptfs_key_bytes=%u"},
	{ecryptfs_opt_passthrough, "ecryptfs_passthrough"},
	{ecryptfs_opt_xattr_metadata, "ecryptfs_xattr_metadata"},
	{ecryptfs_opt_encrypted_view, "ecryptfs_encrypted_view"},
	{ecryptfs_opt_fnek_sig, "ecryptfs_fnek_sig=%s"},
	{ecryptfs_opt_fn_cipher, "ecryptfs_fn_cipher=%s"},
	{ecryptfs_opt_fn_cipher_key_bytes, "ecryptfs_fn_key_bytes=%u"},
	{ecryptfs_opt_unlink_sigs, "ecryptfs_unlink_sigs"},
	{ecryptfs_opt_mount_auth_tok_only, "ecryptfs_mount_auth_tok_only"},
	{ecryptfs_opt_err, NULL}
};

static int ecryptfs_init_global_auth_toks(
	struct ecryptfs_mount_crypt_stat *mount_crypt_stat)
{
	struct ecryptfs_global_auth_tok *global_auth_tok;
	struct ecryptfs_auth_tok *auth_tok;
	int rc = 0;

	list_for_each_entry(global_auth_tok,
			    &mount_crypt_stat->global_auth_tok_list,
			    mount_crypt_stat_list) {
		rc = ecryptfs_keyring_auth_tok_for_sig(
			&global_auth_tok->global_auth_tok_key, &auth_tok,
			global_auth_tok->sig);
		if (rc) {
			printk(KERN_ERR "Could not find valid key in user "
			       "session keyring for sig specified in mount "
			       "option: [%s]\n", global_auth_tok->sig);
			global_auth_tok->flags |= ECRYPTFS_AUTH_TOK_INVALID;
			goto out;
		} else {
			global_auth_tok->flags &= ~ECRYPTFS_AUTH_TOK_INVALID;
			up_write(&(global_auth_tok->global_auth_tok_key)->sem);
		}
	}
out:
	return rc;
}

static void ecryptfs_init_mount_crypt_stat(
	struct ecryptfs_mount_crypt_stat *mount_crypt_stat)
{
	memset((void *)mount_crypt_stat, 0,
	       sizeof(struct ecryptfs_mount_crypt_stat));
	INIT_LIST_HEAD(&mount_crypt_stat->global_auth_tok_list);
	mutex_init(&mount_crypt_stat->global_auth_tok_list_mutex);
	mount_crypt_stat->flags |= ECRYPTFS_MOUNT_CRYPT_STAT_INITIALIZED;
}

/**
 * ecryptfs_parse_options
 * @sb: The ecryptfs super block
 * @options: The options passed to the kernel
 *
 * Parse mount options:
 * debug=N 	   - ecryptfs_verbosity level for debug output
 * sig=XXX	   - description(signature) of the key to use
 *
 * Returns the dentry object of the lower-level (lower/interposed)
 * directory; We want to mount our stackable file system on top of
 * that lower directory.
 *
 * The signature of the key to use must be the description of a key
 * already in the keyring. Mounting will fail if the key can not be
 * found.
 *
 * Returns zero on success; non-zero on error
 */
static int ecryptfs_parse_options(struct ecryptfs_sb_info *sbi, char *options)
{
	char *p;
	int rc = 0;
	int sig_set = 0;
	int cipher_name_set = 0;
	int fn_cipher_name_set = 0;
	int cipher_key_bytes;
	int cipher_key_bytes_set = 0;
	int fn_cipher_key_bytes;
	int fn_cipher_key_bytes_set = 0;
	struct ecryptfs_mount_crypt_stat *mount_crypt_stat =
		&sbi->mount_crypt_stat;
	substring_t args[MAX_OPT_ARGS];
	int token;
	char *sig_src;
	char *cipher_name_dst;
	char *cipher_name_src;
	char *fn_cipher_name_dst;
	char *fn_cipher_name_src;
	char *fnek_dst;
	char *fnek_src;
	char *cipher_key_bytes_src;
	char *fn_cipher_key_bytes_src;

	if (!options) {
		rc = -EINVAL;
		goto out;
	}
	ecryptfs_init_mount_crypt_stat(mount_crypt_stat);
	while ((p = strsep(&options, ",")) != NULL) {
		if (!*p)
			continue;
		token = match_token(p, tokens, args);
		switch (token) {
		case ecryptfs_opt_sig:
		case ecryptfs_opt_ecryptfs_sig:
			sig_src = args[0].from;
			rc = ecryptfs_add_global_auth_tok(mount_crypt_stat,
							  sig_src, 0);
			if (rc) {
				printk(KERN_ERR "Error attempting to register "
				       "global sig; rc = [%d]\n", rc);
				goto out;
			}
			sig_set = 1;
			break;
		case ecryptfs_opt_cipher:
		case ecryptfs_opt_ecryptfs_cipher:
			cipher_name_src = args[0].from;
			cipher_name_dst =
				mount_crypt_stat->
				global_default_cipher_name;
			strncpy(cipher_name_dst, cipher_name_src,
				ECRYPTFS_MAX_CIPHER_NAME_SIZE);
			cipher_name_dst[ECRYPTFS_MAX_CIPHER_NAME_SIZE] = '\0';
			cipher_name_set = 1;
			break;
		case ecryptfs_opt_ecryptfs_key_bytes:
			cipher_key_bytes_src = args[0].from;
			cipher_key_bytes =
				(int)simple_strtol(cipher_key_bytes_src,
						   &cipher_key_bytes_src, 0);
			mount_crypt_stat->global_default_cipher_key_size =
				cipher_key_bytes;
			cipher_key_bytes_set = 1;
			break;
		case ecryptfs_opt_passthrough:
			mount_crypt_stat->flags |=
				ECRYPTFS_PLAINTEXT_PASSTHROUGH_ENABLED;
			break;
		case ecryptfs_opt_xattr_metadata:
			mount_crypt_stat->flags |=
				ECRYPTFS_XATTR_METADATA_ENABLED;
			break;
		case ecryptfs_opt_encrypted_view:
			mount_crypt_stat->flags |=
				ECRYPTFS_XATTR_METADATA_ENABLED;
			mount_crypt_stat->flags |=
				ECRYPTFS_ENCRYPTED_VIEW_ENABLED;
			break;
		case ecryptfs_opt_fnek_sig:
			fnek_src = args[0].from;
			fnek_dst =
				mount_crypt_stat->global_default_fnek_sig;
			strncpy(fnek_dst, fnek_src, ECRYPTFS_SIG_SIZE_HEX);
			mount_crypt_stat->global_default_fnek_sig[
				ECRYPTFS_SIG_SIZE_HEX] = '\0';
			rc = ecryptfs_add_global_auth_tok(
				mount_crypt_stat,
				mount_crypt_stat->global_default_fnek_sig,
				ECRYPTFS_AUTH_TOK_FNEK);
			if (rc) {
				printk(KERN_ERR "Error attempting to register "
				       "global fnek sig [%s]; rc = [%d]\n",
				       mount_crypt_stat->global_default_fnek_sig,
				       rc);
				goto out;
			}
			mount_crypt_stat->flags |=
				(ECRYPTFS_GLOBAL_ENCRYPT_FILENAMES
				 | ECRYPTFS_GLOBAL_ENCFN_USE_MOUNT_FNEK);
			break;
		case ecryptfs_opt_fn_cipher:
			fn_cipher_name_src = args[0].from;
			fn_cipher_name_dst =
				mount_crypt_stat->global_default_fn_cipher_name;
			strncpy(fn_cipher_name_dst, fn_cipher_name_src,
				ECRYPTFS_MAX_CIPHER_NAME_SIZE);
			mount_crypt_stat->global_default_fn_cipher_name[
				ECRYPTFS_MAX_CIPHER_NAME_SIZE] = '\0';
			fn_cipher_name_set = 1;
			break;
		case ecryptfs_opt_fn_cipher_key_bytes:
			fn_cipher_key_bytes_src = args[0].from;
			fn_cipher_key_bytes =
				(int)simple_strtol(fn_cipher_key_bytes_src,
						   &fn_cipher_key_bytes_src, 0);
			mount_crypt_stat->global_default_fn_cipher_key_bytes =
				fn_cipher_key_bytes;
			fn_cipher_key_bytes_set = 1;
			break;
		case ecryptfs_opt_unlink_sigs:
			mount_crypt_stat->flags |= ECRYPTFS_UNLINK_SIGS;
			break;
		case ecryptfs_opt_mount_auth_tok_only:
			mount_crypt_stat->flags |=
				ECRYPTFS_GLOBAL_MOUNT_AUTH_TOK_ONLY;
			break;
		case ecryptfs_opt_err:
		default:
			printk(KERN_WARNING
			       "%s: eCryptfs: unrecognized option [%s]\n",
			       __func__, p);
		}
	}
	if (!sig_set) {
		rc = -EINVAL;
		ecryptfs_printk(KERN_ERR, "You must supply at least one valid "
				"auth tok signature as a mount "
				"parameter; see the eCryptfs README\n");
		goto out;
	}
	if (!cipher_name_set) {
		int cipher_name_len = strlen(ECRYPTFS_DEFAULT_CIPHER);

		BUG_ON(cipher_name_len >= ECRYPTFS_MAX_CIPHER_NAME_SIZE);
		strcpy(mount_crypt_stat->global_default_cipher_name,
		       ECRYPTFS_DEFAULT_CIPHER);
	}
	if ((mount_crypt_stat->flags & ECRYPTFS_GLOBAL_ENCRYPT_FILENAMES)
	    && !fn_cipher_name_set)
		strcpy(mount_crypt_stat->global_default_fn_cipher_name,
		       mount_crypt_stat->global_default_cipher_name);
	if (!cipher_key_bytes_set)
		mount_crypt_stat->global_default_cipher_key_size = 0;
	if ((mount_crypt_stat->flags & ECRYPTFS_GLOBAL_ENCRYPT_FILENAMES)
	    && !fn_cipher_key_bytes_set)
		mount_crypt_stat->global_default_fn_cipher_key_bytes =
			mount_crypt_stat->global_default_cipher_key_size;
	mutex_lock(&key_tfm_list_mutex);
	if (!ecryptfs_tfm_exists(mount_crypt_stat->global_default_cipher_name,
				 NULL)) {
		rc = ecryptfs_add_new_key_tfm(
			NULL, mount_crypt_stat->global_default_cipher_name,
			mount_crypt_stat->global_default_cipher_key_size);
		if (rc) {
			printk(KERN_ERR "Error attempting to initialize "
			       "cipher with name = [%s] and key size = [%td]; "
			       "rc = [%d]\n",
			       mount_crypt_stat->global_default_cipher_name,
			       mount_crypt_stat->global_default_cipher_key_size,
			       rc);
			rc = -EINVAL;
			mutex_unlock(&key_tfm_list_mutex);
			goto out;
		}
	}
	if ((mount_crypt_stat->flags & ECRYPTFS_GLOBAL_ENCRYPT_FILENAMES)
	    && !ecryptfs_tfm_exists(
		    mount_crypt_stat->global_default_fn_cipher_name, NULL)) {
		rc = ecryptfs_add_new_key_tfm(
			NULL, mount_crypt_stat->global_default_fn_cipher_name,
			mount_crypt_stat->global_default_fn_cipher_key_bytes);
		if (rc) {
			printk(KERN_ERR "Error attempting to initialize "
			       "cipher with name = [%s] and key size = [%td]; "
			       "rc = [%d]\n",
			       mount_crypt_stat->global_default_fn_cipher_name,
			       mount_crypt_stat->global_default_fn_cipher_key_bytes,
			       rc);
			rc = -EINVAL;
			mutex_unlock(&key_tfm_list_mutex);
			goto out;
		}
	}
	mutex_unlock(&key_tfm_list_mutex);
	rc = ecryptfs_init_global_auth_toks(mount_crypt_stat);
	if (rc)
		printk(KERN_WARNING "One or more global auth toks could not "
		       "properly register; rc = [%d]\n", rc);
out:
	return rc;
}

struct kmem_cache *ecryptfs_sb_info_cache;
static struct file_system_type ecryptfs_fs_type;

/**
 * ecryptfs_get_sb
 * @fs_type
 * @flags
 * @dev_name: The path to mount over
 * @raw_data: The options passed into the kernel
 */
static struct dentry *ecryptfs_mount(struct file_system_type *fs_type, int flags,
			const char *dev_name, void *raw_data)
{
	struct super_block *s;
	struct ecryptfs_sb_info *sbi;
	struct ecryptfs_dentry_info *root_info;
	const char *err = "Getting sb failed";
	struct inode *inode;
	struct path path;
	int rc;

	sbi = kmem_cache_zalloc(ecryptfs_sb_info_cache, GFP_KERNEL);
	if (!sbi) {
		rc = -ENOMEM;
		goto out;
	}

	rc = ecryptfs_parse_options(sbi, raw_data);
	if (rc) {
		err = "Error parsing options";
		goto out;
	}

	s = sget(fs_type, NULL, set_anon_super, NULL);
	if (IS_ERR(s)) {
		rc = PTR_ERR(s);
		goto out;
	}

	s->s_flags = flags;
	rc = bdi_setup_and_register(&sbi->bdi, "ecryptfs", BDI_CAP_MAP_COPY);
	if (rc)
		goto out1;

	ecryptfs_set_superblock_private(s, sbi);
	s->s_bdi = &sbi->bdi;

	/* ->kill_sb() will take care of sbi after that point */
	sbi = NULL;
	s->s_op = &ecryptfs_sops;
	s->s_d_op = &ecryptfs_dops;

	err = "Reading sb failed";
	rc = kern_path(dev_name, LOOKUP_FOLLOW | LOOKUP_DIRECTORY, &path);
	if (rc) {
		ecryptfs_printk(KERN_WARNING, "kern_path() failed\n");
		goto out1;
	}
	if (path.dentry->d_sb->s_type == &ecryptfs_fs_type) {
		rc = -EINVAL;
		printk(KERN_ERR "Mount on filesystem of type "
			"eCryptfs explicitly disallowed due to "
			"known incompatibilities\n");
		goto out_free;
	}
	ecryptfs_set_superblock_lower(s, path.dentry->d_sb);
	s->s_maxbytes = path.dentry->d_sb->s_maxbytes;
	s->s_blocksize = path.dentry->d_sb->s_blocksize;
	s->s_magic = ECRYPTFS_SUPER_MAGIC;

	inode = ecryptfs_get_inode(path.dentry->d_inode, s);
	rc = PTR_ERR(inode);
	if (IS_ERR(inode))
		goto out_free;

	s->s_root = d_alloc_root(inode);
	if (!s->s_root) {
		iput(inode);
		rc = -ENOMEM;
		goto out_free;
	}

	rc = -ENOMEM;
	root_info = kmem_cache_zalloc(ecryptfs_dentry_info_cache, GFP_KERNEL);
	if (!root_info)
		goto out_free;

	/* ->kill_sb() will take care of root_info */
	ecryptfs_set_dentry_private(s->s_root, root_info);
	ecryptfs_set_dentry_lower(s->s_root, path.dentry);
	ecryptfs_set_dentry_lower_mnt(s->s_root, path.mnt);

	s->s_flags |= MS_ACTIVE;
	return dget(s->s_root);

out_free:
	path_put(&path);
out1:
	deactivate_locked_super(s);
out:
	if (sbi) {
		ecryptfs_destroy_mount_crypt_stat(&sbi->mount_crypt_stat);
		kmem_cache_free(ecryptfs_sb_info_cache, sbi);
	}
	printk(KERN_ERR "%s; rc = [%d]\n", err, rc);
	return ERR_PTR(rc);
}

/**
 * ecryptfs_kill_block_super
 * @sb: The ecryptfs super block
 *
 * Used to bring the superblock down and free the private data.
 */
static void ecryptfs_kill_block_super(struct super_block *sb)
{
	struct ecryptfs_sb_info *sb_info = ecryptfs_superblock_to_private(sb);
	kill_anon_super(sb);
	if (!sb_info)
		return;
	ecryptfs_destroy_mount_crypt_stat(&sb_info->mount_crypt_stat);
	bdi_destroy(&sb_info->bdi);
	kmem_cache_free(ecryptfs_sb_info_cache, sb_info);
}

static struct file_system_type ecryptfs_fs_type = {
	.owner = THIS_MODULE,
	.name = "ecryptfs",
	.mount = ecryptfs_mount,
	.kill_sb = ecryptfs_kill_block_super,
	.fs_flags = 0
};

/**
 * inode_info_init_once
 *
 * Initializes the ecryptfs_inode_info_cache when it is created
 */
static void
inode_info_init_once(void *vptr)
{
	struct ecryptfs_inode_info *ei = (struct ecryptfs_inode_info *)vptr;

	inode_init_once(&ei->vfs_inode);
}

static struct ecryptfs_cache_info {
	struct kmem_cache **cache;
	const char *name;
	size_t size;
	void (*ctor)(void *obj);
} ecryptfs_cache_infos[] = {
	{
		.cache = &ecryptfs_auth_tok_list_item_cache,
		.name = "ecryptfs_auth_tok_list_item",
		.size = sizeof(struct ecryptfs_auth_tok_list_item),
	},
	{
		.cache = &ecryptfs_file_info_cache,
		.name = "ecryptfs_file_cache",
		.size = sizeof(struct ecryptfs_file_info),
	},
	{
		.cache = &ecryptfs_dentry_info_cache,
		.name = "ecryptfs_dentry_info_cache",
		.size = sizeof(struct ecryptfs_dentry_info),
	},
	{
		.cache = &ecryptfs_inode_info_cache,
		.name = "ecryptfs_inode_cache",
		.size = sizeof(struct ecryptfs_inode_info),
		.ctor = inode_info_init_once,
	},
	{
		.cache = &ecryptfs_sb_info_cache,
		.name = "ecryptfs_sb_cache",
		.size = sizeof(struct ecryptfs_sb_info),
	},
	{
		.cache = &ecryptfs_header_cache,
		.name = "ecryptfs_headers",
		.size = PAGE_CACHE_SIZE,
	},
	{
		.cache = &ecryptfs_xattr_cache,
		.name = "ecryptfs_xattr_cache",
		.size = PAGE_CACHE_SIZE,
	},
	{
		.cache = &ecryptfs_key_record_cache,
		.name = "ecryptfs_key_record_cache",
		.size = sizeof(struct ecryptfs_key_record),
	},
	{
		.cache = &ecryptfs_key_sig_cache,
		.name = "ecryptfs_key_sig_cache",
		.size = sizeof(struct ecryptfs_key_sig),
	},
	{
		.cache = &ecryptfs_global_auth_tok_cache,
		.name = "ecryptfs_global_auth_tok_cache",
		.size = sizeof(struct ecryptfs_global_auth_tok),
	},
	{
		.cache = &ecryptfs_key_tfm_cache,
		.name = "ecryptfs_key_tfm_cache",
		.size = sizeof(struct ecryptfs_key_tfm),
	},
	{
		.cache = &ecryptfs_open_req_cache,
		.name = "ecryptfs_open_req_cache",
		.size = sizeof(struct ecryptfs_open_req),
	},
};

static void ecryptfs_free_kmem_caches(void)
{
	int i;

	for (i = 0; i < ARRAY_SIZE(ecryptfs_cache_infos); i++) {
		struct ecryptfs_cache_info *info;

		info = &ecryptfs_cache_infos[i];
		if (*(info->cache))
			kmem_cache_destroy(*(info->cache));
	}
}

/**
 * ecryptfs_init_kmem_caches
 *
 * Returns zero on success; non-zero otherwise
 */
static int ecryptfs_init_kmem_caches(void)
{
	int i;

	for (i = 0; i < ARRAY_SIZE(ecryptfs_cache_infos); i++) {
		struct ecryptfs_cache_info *info;

		info = &ecryptfs_cache_infos[i];
		*(info->cache) = kmem_cache_create(info->name, info->size,
				0, SLAB_HWCACHE_ALIGN, info->ctor);
		if (!*(info->cache)) {
			ecryptfs_free_kmem_caches();
			ecryptfs_printk(KERN_WARNING, "%s: "
					"kmem_cache_create failed\n",
					info->name);
			return -ENOMEM;
		}
	}
	return 0;
}

static struct kobject *ecryptfs_kobj;

static ssize_t version_show(struct kobject *kobj,
			    struct kobj_attribute *attr, char *buff)
{
	return snprintf(buff, PAGE_SIZE, "%d\n", ECRYPTFS_VERSIONING_MASK);
}

static struct kobj_attribute version_attr = __ATTR_RO(version);

static struct attribute *attributes[] = {
	&version_attr.attr,
	NULL,
};

static struct attribute_group attr_group = {
	.attrs = attributes,
};

static int do_sysfs_registration(void)
{
	int rc;

	ecryptfs_kobj = kobject_create_and_add("ecryptfs", fs_kobj);
	if (!ecryptfs_kobj) {
		printk(KERN_ERR "Unable to create ecryptfs kset\n");
		rc = -ENOMEM;
		goto out;
	}
	rc = sysfs_create_group(ecryptfs_kobj, &attr_group);
	if (rc) {
		printk(KERN_ERR
		       "Unable to create ecryptfs version attributes\n");
		kobject_put(ecryptfs_kobj);
	}
out:
	return rc;
}

static void do_sysfs_unregistration(void)
{
	sysfs_remove_group(ecryptfs_kobj, &attr_group);
	kobject_put(ecryptfs_kobj);
}

static int __init ecryptfs_init(void)
{
	int rc;

	if (ECRYPTFS_DEFAULT_EXTENT_SIZE > PAGE_CACHE_SIZE) {
		rc = -EINVAL;
		ecryptfs_printk(KERN_ERR, "The eCryptfs extent size is "
				"larger than the host's page size, and so "
				"eCryptfs cannot run on this system. The "
				"default eCryptfs extent size is [%u] bytes; "
				"the page size is [%lu] bytes.\n",
				ECRYPTFS_DEFAULT_EXTENT_SIZE,
				(unsigned long)PAGE_CACHE_SIZE);
		goto out;
	}
	rc = ecryptfs_init_kmem_caches();
	if (rc) {
		printk(KERN_ERR
		       "Failed to allocate one or more kmem_cache objects\n");
		goto out;
	}
	rc = register_filesystem(&ecryptfs_fs_type);
	if (rc) {
		printk(KERN_ERR "Failed to register filesystem\n");
		goto out_free_kmem_caches;
	}
	rc = do_sysfs_registration();
	if (rc) {
		printk(KERN_ERR "sysfs registration failed\n");
		goto out_unregister_filesystem;
	}
	rc = ecryptfs_init_kthread();
	if (rc) {
		printk(KERN_ERR "%s: kthread initialization failed; "
		       "rc = [%d]\n", __func__, rc);
		goto out_do_sysfs_unregistration;
	}
	rc = ecryptfs_init_messaging();
	if (rc) {
		printk(KERN_ERR "Failure occurred while attempting to "
				"initialize the communications channel to "
				"ecryptfsd\n");
		goto out_destroy_kthread;
	}
	rc = ecryptfs_init_crypto();
	if (rc) {
		printk(KERN_ERR "Failure whilst attempting to init crypto; "
		       "rc = [%d]\n", rc);
		goto out_release_messaging;
	}
	if (ecryptfs_verbosity > 0)
		printk(KERN_CRIT "eCryptfs verbosity set to %d. Secret values "
			"will be written to the syslog!\n", ecryptfs_verbosity);

	goto out;
out_release_messaging:
	ecryptfs_release_messaging();
out_destroy_kthread:
	ecryptfs_destroy_kthread();
out_do_sysfs_unregistration:
	do_sysfs_unregistration();
out_unregister_filesystem:
	unregister_filesystem(&ecryptfs_fs_type);
out_free_kmem_caches:
	ecryptfs_free_kmem_caches();
out:
	return rc;
}

static void __exit ecryptfs_exit(void)
{
	int rc;

	rc = ecryptfs_destroy_crypto();
	if (rc)
		printk(KERN_ERR "Failure whilst attempting to destroy crypto; "
		       "rc = [%d]\n", rc);
	ecryptfs_release_messaging();
	ecryptfs_destroy_kthread();
	do_sysfs_unregistration();
	unregister_filesystem(&ecryptfs_fs_type);
	ecryptfs_free_kmem_caches();
}

MODULE_AUTHOR("Michael A. Halcrow <mhalcrow@us.ibm.com>");
MODULE_DESCRIPTION("eCryptfs");

MODULE_LICENSE("GPL");

module_init(ecryptfs_init)
module_exit(ecryptfs_exit)<|MERGE_RESOLUTION|>--- conflicted
+++ resolved
@@ -123,7 +123,6 @@
 	struct dentry *lower_dentry = ecryptfs_dentry_to_lower(dentry);
 	struct vfsmount *lower_mnt = ecryptfs_dentry_to_lower_mnt(dentry);
 	int rc;
-<<<<<<< HEAD
 
 	rc = ecryptfs_privileged_open(lower_file, lower_dentry, lower_mnt,
 				      cred);
@@ -136,55 +135,7 @@
 	return rc;
 }
 
-int ecryptfs_get_lower_file(struct dentry *dentry)
-{
-	struct ecryptfs_inode_info *inode_info =
-		ecryptfs_inode_to_private(dentry->d_inode);
-	int count, rc = 0;
-
-	mutex_lock(&inode_info->lower_file_mutex);
-	count = atomic_inc_return(&inode_info->lower_file_count);
-	if (WARN_ON_ONCE(count < 1))
-		rc = -EINVAL;
-	else if (count == 1) {
-		rc = ecryptfs_init_lower_file(dentry,
-					      &inode_info->lower_file);
-		if (rc)
-			atomic_set(&inode_info->lower_file_count, 0);
-=======
-
-	rc = ecryptfs_privileged_open(lower_file, lower_dentry, lower_mnt,
-				      cred);
-	if (rc) {
-		printk(KERN_ERR "Error opening lower file "
-		       "for lower_dentry [0x%p] and lower_mnt [0x%p]; "
-		       "rc = [%d]\n", lower_dentry, lower_mnt, rc);
-		(*lower_file) = NULL;
->>>>>>> 56299378
-	}
-	mutex_unlock(&inode_info->lower_file_mutex);
-	return rc;
-}
-
-<<<<<<< HEAD
-void ecryptfs_put_lower_file(struct inode *inode)
-{
-	struct ecryptfs_inode_info *inode_info;
-
-	inode_info = ecryptfs_inode_to_private(inode);
-	if (atomic_dec_and_mutex_lock(&inode_info->lower_file_count,
-				      &inode_info->lower_file_mutex)) {
-		fput(inode_info->lower_file);
-		inode_info->lower_file = NULL;
-		mutex_unlock(&inode_info->lower_file_mutex);
-	}
-}
-
-static struct inode *ecryptfs_get_inode(struct inode *lower_inode,
-		       struct super_block *sb)
-=======
 int ecryptfs_get_lower_file(struct dentry *dentry, struct inode *inode)
->>>>>>> 56299378
 {
 	struct ecryptfs_inode_info *inode_info;
 	int count, rc = 0;
