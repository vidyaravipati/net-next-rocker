/* linux/arch/arm/mach-s3c2440/clock.c
 *
 * Copyright (c) 2004-2005 Simtec Electronics
 *	http://armlinux.simtec.co.uk/
 *	Ben Dooks <ben@simtec.co.uk>
 *
 * S3C2440 Clock support
 *
 * This program is free software; you can redistribute it and/or modify
 * it under the terms of the GNU General Public License as published by
 * the Free Software Foundation; either version 2 of the License, or
 * (at your option) any later version.
 *
 * This program is distributed in the hope that it will be useful,
 * but WITHOUT ANY WARRANTY; without even the implied warranty of
 * MERCHANTABILITY or FITNESS FOR A PARTICULAR PURPOSE.  See the
 * GNU General Public License for more details.
 *
 * You should have received a copy of the GNU General Public License
 * along with this program; if not, write to the Free Software
 * Foundation, Inc., 59 Temple Place, Suite 330, Boston, MA  02111-1307  USA
*/

#include <linux/init.h>
#include <linux/module.h>
#include <linux/kernel.h>
#include <linux/list.h>
#include <linux/errno.h>
#include <linux/err.h>
#include <linux/device.h>
#include <linux/interrupt.h>
#include <linux/ioport.h>
#include <linux/mutex.h>
#include <linux/clk.h>
#include <linux/io.h>
#include <linux/serial_core.h>

#include <mach/hardware.h>
#include <linux/atomic.h>
#include <asm/irq.h>

#include <mach/regs-clock.h>

#include <plat/clock.h>
#include <plat/cpu.h>
#include <plat/regs-serial.h>

/* S3C2440 extended clock support */

static unsigned long s3c2440_camif_upll_round(struct clk *clk,
					      unsigned long rate)
{
	unsigned long parent_rate = clk_get_rate(clk->parent);
	int div;

	if (rate > parent_rate)
		return parent_rate;

	/* note, we remove the +/- 1 calculations for the divisor */

	div = (parent_rate / rate) / 2;

	if (div < 1)
		div = 1;
	else if (div > 16)
		div = 16;

	return parent_rate / (div * 2);
}

static int s3c2440_camif_upll_setrate(struct clk *clk, unsigned long rate)
{
	unsigned long parent_rate = clk_get_rate(clk->parent);
	unsigned long camdivn =  __raw_readl(S3C2440_CAMDIVN);

	rate = s3c2440_camif_upll_round(clk, rate);

	camdivn &= ~(S3C2440_CAMDIVN_CAMCLK_SEL | S3C2440_CAMDIVN_CAMCLK_MASK);

	if (rate != parent_rate) {
		camdivn |= S3C2440_CAMDIVN_CAMCLK_SEL;
		camdivn |= (((parent_rate / rate) / 2) - 1);
	}

	__raw_writel(camdivn, S3C2440_CAMDIVN);

	return 0;
}

/* Extra S3C2440 clocks */

static struct clk s3c2440_clk_cam = {
	.name		= "camif",
	.enable		= s3c2410_clkcon_enable,
	.ctrlbit	= S3C2440_CLKCON_CAMERA,
};

static struct clk s3c2440_clk_cam_upll = {
	.name		= "camif-upll",
	.ops		= &(struct clk_ops) {
		.set_rate	= s3c2440_camif_upll_setrate,
		.round_rate	= s3c2440_camif_upll_round,
	},
};

static struct clk s3c2440_clk_ac97 = {
	.name		= "ac97",
	.enable		= s3c2410_clkcon_enable,
	.ctrlbit	= S3C2440_CLKCON_CAMERA,
};

<<<<<<< HEAD
static int s3c2440_clk_add(struct device *dev)
=======
static unsigned long  s3c2440_fclk_n_getrate(struct clk *clk)
{
	unsigned long ucon0, ucon1, ucon2, divisor;

	/* the fun of calculating the uart divisors on the s3c2440 */
	ucon0 = __raw_readl(S3C24XX_VA_UART0 + S3C2410_UCON);
	ucon1 = __raw_readl(S3C24XX_VA_UART1 + S3C2410_UCON);
	ucon2 = __raw_readl(S3C24XX_VA_UART2 + S3C2410_UCON);

	ucon0 &= S3C2440_UCON0_DIVMASK;
	ucon1 &= S3C2440_UCON1_DIVMASK;
	ucon2 &= S3C2440_UCON2_DIVMASK;

	if (ucon0 != 0)
		divisor = (ucon0 >> S3C2440_UCON_DIVSHIFT) + 6;
	else if (ucon1 != 0)
		divisor = (ucon1 >> S3C2440_UCON_DIVSHIFT) + 21;
	else if (ucon2 != 0)
		divisor = (ucon2 >> S3C2440_UCON_DIVSHIFT) + 36;
	else
		/* manual calims 44, seems to be 9 */
		divisor = 9;

	return clk_get_rate(clk->parent) / divisor;
}

static struct clk s3c2440_clk_fclk_n = {
	.name		= "fclk_n",
	.parent		= &clk_f,
	.ops		= &(struct clk_ops) {
		.get_rate	= s3c2440_fclk_n_getrate,
	},
};

static struct clk_lookup s3c2440_clk_lookup[] = {
	CLKDEV_INIT(NULL, "clk_uart_baud1", &s3c24xx_uclk),
	CLKDEV_INIT(NULL, "clk_uart_baud2", &clk_p),
	CLKDEV_INIT(NULL, "clk_uart_baud3", &s3c2440_clk_fclk_n),
};

static int s3c2440_clk_add(struct sys_device *sysdev)
>>>>>>> b001befe
{
	struct clk *clock_upll;
	struct clk *clock_h;
	struct clk *clock_p;

	clock_p = clk_get(NULL, "pclk");
	clock_h = clk_get(NULL, "hclk");
	clock_upll = clk_get(NULL, "upll");

	if (IS_ERR(clock_p) || IS_ERR(clock_h) || IS_ERR(clock_upll)) {
		printk(KERN_ERR "S3C2440: Failed to get parent clocks\n");
		return -EINVAL;
	}

	s3c2440_clk_cam.parent = clock_h;
	s3c2440_clk_ac97.parent = clock_p;
	s3c2440_clk_cam_upll.parent = clock_upll;
	s3c24xx_register_clock(&s3c2440_clk_fclk_n);

	s3c24xx_register_clock(&s3c2440_clk_ac97);
	s3c24xx_register_clock(&s3c2440_clk_cam);
	s3c24xx_register_clock(&s3c2440_clk_cam_upll);
	clkdev_add_table(s3c2440_clk_lookup, ARRAY_SIZE(s3c2440_clk_lookup));

	clk_disable(&s3c2440_clk_ac97);
	clk_disable(&s3c2440_clk_cam);

	return 0;
}

static struct subsys_interface s3c2440_clk_interface = {
	.name		= "s3c2440_clk",
	.subsys		= &s3c2440_subsys,
	.add_dev	= s3c2440_clk_add,
};

static __init int s3c24xx_clk_init(void)
{
	return subsys_interface_register(&s3c2440_clk_interface);
}

arch_initcall(s3c24xx_clk_init);<|MERGE_RESOLUTION|>--- conflicted
+++ resolved
@@ -109,9 +109,6 @@
 	.ctrlbit	= S3C2440_CLKCON_CAMERA,
 };
 
-<<<<<<< HEAD
-static int s3c2440_clk_add(struct device *dev)
-=======
 static unsigned long  s3c2440_fclk_n_getrate(struct clk *clk)
 {
 	unsigned long ucon0, ucon1, ucon2, divisor;
@@ -152,8 +149,7 @@
 	CLKDEV_INIT(NULL, "clk_uart_baud3", &s3c2440_clk_fclk_n),
 };
 
-static int s3c2440_clk_add(struct sys_device *sysdev)
->>>>>>> b001befe
+static int s3c2440_clk_add(struct device *dev)
 {
 	struct clk *clock_upll;
 	struct clk *clock_h;
