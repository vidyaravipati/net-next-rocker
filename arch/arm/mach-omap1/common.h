/*
 *
 * Header for code common to all OMAP1 machines.
 *
 * This program is free software; you can redistribute it and/or modify it
 * under the terms of the GNU General Public License as published by the
 * Free Software Foundation; either version 2 of the License, or (at your
 * option) any later version.
 *
 * THIS SOFTWARE IS PROVIDED ``AS IS'' AND ANY EXPRESS OR IMPLIED
 * WARRANTIES, INCLUDING, BUT NOT LIMITED TO, THE IMPLIED WARRANTIES OF
 * MERCHANTABILITY AND FITNESS FOR A PARTICULAR PURPOSE ARE DISCLAIMED. IN
 * NO EVENT SHALL THE AUTHOR BE LIABLE FOR ANY DIRECT, INDIRECT,
 * INCIDENTAL, SPECIAL, EXEMPLARY, OR CONSEQUENTIAL DAMAGES (INCLUDING, BUT
 * NOT LIMITED TO, PROCUREMENT OF SUBSTITUTE GOODS OR SERVICES; LOSS OF
 * USE, DATA, OR PROFITS; OR BUSINESS INTERRUPTION) HOWEVER CAUSED AND ON
 * ANY THEORY OF LIABILITY, WHETHER IN CONTRACT, STRICT LIABILITY, OR TORT
 * (INCLUDING NEGLIGENCE OR OTHERWISE) ARISING IN ANY WAY OUT OF THE USE OF
 * THIS SOFTWARE, EVEN IF ADVISED OF THE POSSIBILITY OF SUCH DAMAGE.
 *
 * You should have received a copy of the  GNU General Public License along
 * with this program; if not, write  to the Free Software Foundation, Inc.,
 * 675 Mass Ave, Cambridge, MA 02139, USA.
 */

#ifndef __ARCH_ARM_MACH_OMAP1_COMMON_H
#define __ARCH_ARM_MACH_OMAP1_COMMON_H

#include <linux/mtd/mtd.h>
#include <linux/i2c-omap.h>

#include <plat/i2c.h>

#if defined(CONFIG_ARCH_OMAP730) || defined(CONFIG_ARCH_OMAP850)
void omap7xx_map_io(void);
#else
static inline void omap7xx_map_io(void)
{
}
#endif

#ifdef CONFIG_ARCH_OMAP15XX
void omap1510_fpga_init_irq(void);
void omap15xx_map_io(void);
#else
static inline void omap15xx_map_io(void)
{
}
#endif

#ifdef CONFIG_ARCH_OMAP16XX
void omap16xx_map_io(void);
#else
static inline void omap16xx_map_io(void)
{
}
#endif

#ifdef CONFIG_OMAP_SERIAL_WAKE
int omap_serial_wakeup_init(void);
#else
static inline int omap_serial_wakeup_init(void)
{
	return 0;
}
#endif

void omap1_init_early(void);
void omap1_init_irq(void);
void omap1_init_late(void);
void omap1_restart(char, const char *);

extern void __init omap_check_revision(void);

extern void omap1_nand_cmd_ctl(struct mtd_info *mtd, int cmd,
			       unsigned int ctrl);

extern struct sys_timer omap1_timer;
#ifdef CONFIG_OMAP_32K_TIMER
extern int omap_32k_timer_init(void);
#else
static inline int __init omap_32k_timer_init(void)
{
	return -ENODEV;
}
#endif

extern u32 omap_irq_flags;

#ifdef CONFIG_ARCH_OMAP16XX
extern int ocpi_enable(void);
#else
static inline int ocpi_enable(void) { return 0; }
#endif

<<<<<<< HEAD
extern int omap1_get_reset_sources(void);
=======
extern u32 omap1_get_reset_sources(void);
>>>>>>> 794b175f

#endif /* __ARCH_ARM_MACH_OMAP1_COMMON_H */<|MERGE_RESOLUTION|>--- conflicted
+++ resolved
@@ -93,10 +93,6 @@
 static inline int ocpi_enable(void) { return 0; }
 #endif
 
-<<<<<<< HEAD
-extern int omap1_get_reset_sources(void);
-=======
 extern u32 omap1_get_reset_sources(void);
->>>>>>> 794b175f
 
 #endif /* __ARCH_ARM_MACH_OMAP1_COMMON_H */